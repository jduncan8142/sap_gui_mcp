from fastmcp import FastMCP
import logging
from typing import Optional
import json
import os
import time
import win32com.client
from dotenv import load_dotenv

# Load environment variables
load_dotenv()

# Initialize FastMCP server
mcp = FastMCP("SAP GUI MCP Server")

logger = logging.getLogger(__name__)

# Polling interval for SAP GUI operations (in seconds)
POLLING_INTERVAL = 0.5


def create_sap_session(
    system: str,
    client: str,
    user: str,
    password: str,
    language: str = "EN",
    max_wait_time: int = 30,
    login_wait_time: int = 10,
) -> Optional[win32com.client.CDispatch]:
    """
    Create a new SAP session by logging in with credentials.

    Args:
        system: SAP system ID (e.g., "PRD", "DEV")
        client: SAP client number (e.g., "100")
        user: SAP username
        password: SAP password
        language: SAP language code (default: "EN")
        max_wait_time: Maximum time to wait for connection in seconds (default: 30)
        login_wait_time: Maximum time to wait for login window and completion in seconds (default: 10)

    Returns:
        SAP session object if successful, None otherwise
    """
    try:
        # Get SAP GUI Scripting object
        sap_gui = win32com.client.GetObject("SAPGUI")
        if not sap_gui:
            logger.error("SAP GUI is not running. Please start SAP GUI first.")
            return None

        sap_application = sap_gui.GetScriptingEngine
        if not sap_application:
            logger.error("Failed to get SAP Scripting Engine.")
            return None

        # Build connection string
        # Format: /H/<host>/S/<service> or system description
        # For SAP Logon pad connections, we use the system ID directly
        connection_string = system

        # Open connection
        logger.info(f"Attempting to connect to SAP system: {system}")
        connection = sap_application.OpenConnection(connection_string, True)

        if not connection:
            logger.error(f"Failed to open connection to system: {system}")
            return None

        # Wait for connection to be established
        start_time = time.time()
<<<<<<< HEAD
        while not connection.Sessions and (time.time() - start_time) < max_wait_time:
            time.sleep(POLLING_INTERVAL)
=======
        # Poll every 0.5 seconds for a session to be established.
        # 0.5s interval chosen to balance responsiveness and resource usage for SAP GUI connection.
        while (len(connection.Sessions) == 0) and (time.time() - start_time) < max_wait_time:
            time.sleep(0.5)
>>>>>>> 78ee0be5

        if not connection.Sessions:
            logger.error("Connection established but no session created.")
            return None

        session = connection.Sessions[0]

        # Fill in login credentials
        try:
            # Wait for login window to appear using polling approach
            login_start_time = time.time()
            login_window_ready = False
            while (time.time() - login_start_time) < login_wait_time:
                try:
                    session.FindById("wnd[0]/usr/txtRSYST-MANDT")
                    login_window_ready = True
                    break
                except Exception:
                    time.sleep(POLLING_INTERVAL)

            if not login_window_ready:
                logger.error("Login window did not appear within timeout period.")
                return None

            # Find and fill login fields
            # Standard SAP login screen field IDs
            session.FindById("wnd[0]/usr/txtRSYST-MANDT").Text = client
            session.FindById("wnd[0]/usr/txtRSYST-BNAME").Text = user
            session.FindById("wnd[0]/usr/pwdRSYST-BCODE").Text = password
            session.FindById("wnd[0]/usr/txtRSYST-LANGU").Text = language

            # Press Enter to login
            session.FindById("wnd[0]").SendVKey(0)  # VKey 0 = Enter

            # Wait for login to complete using polling approach
            login_complete_start = time.time()
            while (time.time() - login_complete_start) < login_wait_time:
                try:
                    # If we can still find the password field, login not complete yet
                    session.FindById("wnd[0]/usr/pwdRSYST-BCODE")
                    time.sleep(POLLING_INTERVAL)
                except Exception:
                    # Password field not found = we've moved past login screen = success
                    logger.info(f"Successfully logged in to {system} as {user}")
                    return session

            # If we exit the loop, we're still on login screen after timeout
            logger.error("Login failed - still on login screen after timeout. Check credentials.")
            return None

        except Exception as login_error:
            logger.error(f"Error during login process: {str(login_error)}")
            return None

    except Exception as e:
        logger.error(f"Failed to create SAP session: {str(e)}")
        return None


def sap_session(auto_login: bool = False) -> Optional[win32com.client.CDispatch]:
    """
    Get the current SAP session, optionally creating one if it doesn't exist.

    Args:
        auto_login: If True, attempt to create a new session using environment credentials
                   when no existing session is found (default: False)

    Returns:
        SAP session object if available or created, None otherwise
    """
    try:
        sap_gui = win32com.client.GetObject("SAPGUI")
        if not sap_gui:
            logger.error("SAP GUI is not running.")
            return None

        sap_application = sap_gui.GetScriptingEngine
        if not sap_application:
            logger.error("Failed to get SAP Scripting Engine.")
            return None

        # Check for existing connections and sessions
        if sap_application.Connections and sap_application.Connections.Count > 0:
            connection = sap_application.Connections[0]
            if connection.Sessions and connection.Sessions.Count > 0:
                # Existing session found
                return connection.Sessions[0]

        # No existing session found
        if not auto_login:
            logger.error("No SAP connections or sessions found.")
            return None

        # Attempt auto-login using environment credentials
        logger.info("No existing session found. Attempting auto-login...")

        # Get credentials from environment variables
        sap_system = os.getenv("SAP_SYSTEM")
        sap_client = os.getenv("SAP_CLIENT")
        sap_user = os.getenv("SAP_USER")
        sap_password = os.getenv("SAP_PASSWORD")
        sap_language = os.getenv("SAP_LANGUAGE", "EN")

        # Validate credentials are available
        if not all([sap_system, sap_client, sap_user, sap_password]):
            missing = []
            if not sap_system:
                missing.append("SAP_SYSTEM")
            if not sap_client:
                missing.append("SAP_CLIENT")
            if not sap_user:
                missing.append("SAP_USER")
            if not sap_password:
                missing.append("SAP_PASSWORD")

            logger.error(
                f"Auto-login failed: Missing required environment variables: {', '.join(missing)}"
            )
            return None

        # Create new session
        return create_sap_session(
            system=sap_system,
            client=sap_client,
            user=sap_user,
            password=sap_password,
            language=sap_language,
        )

    except Exception as e:
        logger.error(f"Error in sap_session: {str(e)}")
        return None


def sap_object_tree_as_json(session: Optional[win32com.client.CDispatch]) -> dict:
    """Convert SAP object tree string to JSON."""
    try:
        _json_objects = []
        if not session:
            _current_session = sap_session()
        else:
            _current_session = session
        if not _current_session:
            logger.error("No current session available.")
            return {"Windows": []}
        _windows = _current_session.Children
        for window in _windows:
            _win = json.loads(_current_session.GetObjectTree(window.Id))
            _json_objects.append(_win)
        return {"Windows": _json_objects}
    except json.JSONDecodeError as e:
        logger.error(f"Failed to decode SAP object tree: {str(e)}")
        return {"Windows": []}


@mcp.tool()
def get_session_info() -> str:
    """Get information about the current SAP session."""
    _current_session = sap_session()
    if not _current_session:
        return "No current session available."
    try:
        info = {
            "SessionId": _current_session.Id,
            "User": _current_session.Info.User,
            "Client": _current_session.Info.Client,
            "Language": _current_session.Info.Language,
            "SystemName": _current_session.Info.SystemName,
            "SystemNumber": _current_session.Info.SystemNumber,
        }
        logger.info("Retrieved session information.")
        return json.dumps(info, indent=2)
    except Exception as e:
        error_msg = f"Failed to retrieve session information: {str(e)}"
        logger.error(error_msg)
        return error_msg


@mcp.tool()
def login_to_sap(
    system: str = None,
    client: str = None,
    user: str = None,
    password: str = None,
    language: str = "EN",
) -> str:
    """
    Create a new SAP session by logging in with credentials.
    If credentials are not provided, they will be read from environment variables.

    Args:
        system: SAP system ID (e.g., "PRD", "DEV"). If None, uses SAP_SYSTEM env var.
        client: SAP client number (e.g., "100"). If None, uses SAP_CLIENT env var.
        user: SAP username. If None, uses SAP_USER env var.
        password: SAP password. If None, uses SAP_PASSWORD env var.
        language: SAP language code (default: "EN"). If None, uses SAP_LANGUAGE env var.

    Returns:
        Success message with session info or error message
    """
    # Use environment variables if parameters not provided
    sap_system = system if system is not None else os.getenv("SAP_SYSTEM")
    sap_client = client if client is not None else os.getenv("SAP_CLIENT")
    sap_user = user if user is not None else os.getenv("SAP_USER")
    sap_password = password if password is not None else os.getenv("SAP_PASSWORD")
    sap_language = language if language is not None else os.getenv("SAP_LANGUAGE", "EN")

    # Validate all required credentials are available
    if not all([sap_system, sap_client, sap_user, sap_password]):
        missing = []
        if not sap_system:
            missing.append("system (SAP_SYSTEM)")
        if not sap_client:
            missing.append("client (SAP_CLIENT)")
        if not sap_user:
            missing.append("user (SAP_USER)")
        if not sap_password:
            missing.append("password (SAP_PASSWORD)")

        error_msg = f"Login failed: Missing required parameters: {', '.join(missing)}"
        logger.error(error_msg)
        return error_msg

    # Attempt to create session
    session = create_sap_session(
        system=sap_system,
        client=sap_client,
        user=sap_user,
        password=sap_password,
        language=sap_language,
    )

    if session:
        try:
            info = {
                "Success": True,
                "SessionId": session.Id,
                "User": session.Info.User,
                "Client": session.Info.Client,
                "Language": session.Info.Language,
                "SystemName": session.Info.SystemName,
                "SystemNumber": session.Info.SystemNumber,
            }
            logger.info(f"Successfully created session for user {sap_user}")
            return json.dumps(info, indent=2)
        except Exception as e:
            logger.warning(f"Session created but failed to retrieve info: {str(e)}")
            return f"Session created successfully for user {sap_user}"
    else:
        error_msg = f"Failed to create SAP session for system {sap_system}. Check credentials and SAP GUI status."
        logger.error(error_msg)
        return error_msg


@mcp.tool()
def start_transaction(transaction_code: str) -> str:
    """Start a new SAP transaction by its transaction code."""
    if not transaction_code:
        error_msg = "No transaction code specified."
        logger.error(error_msg)
        return error_msg
    _current_session = sap_session()
    if not _current_session:
        error_msg = "No current session available. Cannot start transaction."
        logger.error(error_msg)
        return error_msg
    try:
        _current_session.StartTransaction(transaction_code)
        logger.info(f"Started transaction: {transaction_code}")
        return f"Started transaction: {transaction_code}"
    except Exception as e:
        error_msg = f"Failed to start transaction '{transaction_code}': {str(e)}"
        logger.error(error_msg)
        return error_msg


@mcp.tool()
def end_transaction() -> str:
    """End the current SAP transaction."""
    _current_session = sap_session()
    if not _current_session:
        error_msg = "No current session available. Cannot end transaction."
        logger.error(error_msg)
        return error_msg
    try:
        _current_session.EndTransaction()
        logger.info("Ended current transaction.")
        return "Ended current transaction."
    except Exception as e:
        error_msg = f"Failed to end transaction: {str(e)}"
        logger.error(error_msg)
        return error_msg


@mcp.tool()
def get_sap_gui_tree() -> str:
    """Get a textual representation of the current SAP GUI tree."""
    _current_session = sap_session()
    if not _current_session:
        error_msg = "No current session available. Cannot retrieve GUI tree."
        logger.error(error_msg)
        return error_msg
    try:
        # _gui_tree = json.dumps(json.loads(_current_session.GetObjectTree(_current_session.Children[0].Id)), indent=2)
        _gui_tree = json.dumps(sap_object_tree_as_json(session=_current_session), indent=2)
        logger.info("Retrieved SAP GUI tree.")
        return _gui_tree
    except Exception as e:
        error_msg = f"Failed to retrieve SAP GUI tree: {str(e)}"
        logger.error(error_msg)
        return error_msg


@mcp.tool()
def find_by_id(element_id: str, raise_error: Optional[bool] = False) -> str:
    """Find a GUI element by its ID."""
    if not element_id:
        error_msg = "No element ID specified."
        logger.error(error_msg)
        return error_msg
    _current_session = sap_session()
    if not _current_session:
        error_msg = "No current session available. Cannot find element."
        logger.error(error_msg)
        return error_msg
    try:
        _current_element = _current_session.FindById(element_id, raise_error)
        if _current_element:
            logger.info(f"Found element by ID: {element_id}")
            return f"Found element {_current_element.Id} by ID: {element_id}"
        else:
            error_msg = f"No element found with ID: {element_id}"
            logger.error(error_msg)
            return error_msg
    except Exception as e:
        error_msg = f"Failed to find element with ID '{element_id}': {str(e)}"
        logger.error(error_msg)
        return error_msg


@mcp.tool()
def send_command(command: str) -> str:
    """Send a command to the current SAP session."""
    if not command:
        error_msg = "No command specified."
        logger.error(error_msg)
        return error_msg
    _current_session = sap_session()
    if not _current_session:
        error_msg = "No current session available. Cannot send command."
        logger.error(error_msg)
        return error_msg
    try:
        _current_session.SendCommand(command)
        logger.info(f"Sent command: {command}")
        return f"Sent command: {command}"
    except Exception as e:
        error_msg = f"Failed to send command '{command}': {str(e)}"
        logger.error(error_msg)
        return error_msg


@mcp.tool()
def send_command_async(command: str) -> str:
    """Send a command asynchronously to the current SAP session."""
    if not command:
        error_msg = "No command specified."
        logger.error(error_msg)
        return error_msg
    _current_session = sap_session()
    if not _current_session:
        error_msg = "No current session available. Cannot send command."
        logger.error(error_msg)
        return error_msg
    try:
        _current_session.SendCommandAsync(command)
        logger.info(f"Sent command asynchronously: {command}")
        return f"Sent command asynchronously: {command}"
    except Exception as e:
        error_msg = f"Failed to send command '{command}' asynchronously: {str(e)}"
        logger.error(error_msg)
        return error_msg


@mcp.tool()
def check_gui_busy() -> str:
    """Check if the SAP GUI is busy."""
    _current_session = sap_session()
    if not _current_session:
        error_msg = "No current session available. Cannot check if GUI is busy."
        logger.error(error_msg)
        return error_msg
    try:
        is_busy = _current_session.Busy
        logger.info(f"SAP GUI busy status: {is_busy}")
        return f"SAP GUI busy status: {is_busy}"
    except Exception as e:
        error_msg = f"Failed to check if SAP GUI is busy: {str(e)}"
        logger.error(error_msg)
        return error_msg


@mcp.tool()
def find_by_name(element_name: str, element_type: str) -> str:
    """Find a GUI element by its name and type."""
    if not element_name:
        error_msg = "No element name specified."
        logger.error(error_msg)
        return error_msg
    _current_session = sap_session()
    if not _current_session:
        error_msg = "No current session available. Cannot find element."
        logger.error(error_msg)
        return error_msg
    try:
        _current_element = _current_session.FindByName(element_name, element_type)
        if _current_element:
            logger.info(f"Found element by name: {element_name}")
            return f"Found element {_current_element.Id} by name: {element_name}"
        else:
            error_msg = f"No element found with name: {element_name}"
            logger.error(error_msg)
            return error_msg
    except Exception as e:
        error_msg = f"Failed to find element with name '{element_name}': {str(e)}"
        logger.error(error_msg)
        return error_msg


@mcp.tool()
def find_all_by_name(element_name: str, element_type: str) -> list[str] | str:
    """Find all GUI elements by their name and type."""
    if not element_name:
        error_msg = "No element name specified."
        logger.error(error_msg)
        return error_msg
    _current_session = sap_session()
    if not _current_session:
        error_msg = "No current session available. Cannot find elements."
        logger.error(error_msg)
        return error_msg
    try:
        _elements = _current_session.FindAllByName(element_name, element_type)
        if _elements:
            element_ids = [elem.Id for elem in _elements]
            logger.info(f"Found {len(_elements)} elements by name: {element_name}")
            return element_ids
        else:
            error_msg = f"No elements found with name: {element_name}"
            logger.error(error_msg)
            return error_msg
    except Exception as e:
        error_msg = f"Failed to find elements with name '{element_name}': {str(e)}"
        logger.error(error_msg)
        return error_msg


@mcp.tool()
def set_text(element_id: str, text: str) -> str:
    """Set text in a GUI element by its ID."""
    if not element_id:
        error_msg = "No element ID specified."
        logger.error(error_msg)
        return error_msg
    _current_session = sap_session()
    if not _current_session:
        error_msg = "No current session available. Cannot set text."
        logger.error(error_msg)
        return error_msg
    try:
        _element = _current_session.FindById(element_id)
        if not _element:
            error_msg = f"No element found with ID: {element_id}"
            logger.error(error_msg)
            return error_msg
        _element.Text = text
        logger.info(f"Set text for element ID {element_id} to '{text}'")
        return f"Set text for element ID {element_id} to '{text}'"
    except Exception as e:
        error_msg = f"Failed to set text for element ID '{element_id}': {str(e)}"
        logger.error(error_msg)
        return error_msg


@mcp.tool()
def get_text(element_id: str) -> str:
    """Get text from a GUI element by its ID."""
    if not element_id:
        error_msg = "No element ID specified."
        logger.error(error_msg)
        return error_msg
    _current_session = sap_session()
    if not _current_session:
        error_msg = "No current session available. Cannot get text."
        logger.error(error_msg)
        return error_msg
    try:
        _element = _current_session.FindById(element_id)
        if not _element:
            error_msg = f"No element found with ID: {element_id}"
            logger.error(error_msg)
            return error_msg
        text = _element.Text
        logger.info(f"Got text from element ID {element_id}: '{text}'")
        return text
    except Exception as e:
        error_msg = f"Failed to get text for element ID '{element_id}': {str(e)}"
        logger.error(error_msg)
        return error_msg


@mcp.tool()
def press_button(element_id: str) -> str:
    """Press a button in the GUI by its element ID."""
    if not element_id:
        error_msg = "No element ID specified."
        logger.error(error_msg)
        return error_msg
    _current_session = sap_session()
    if not _current_session:
        error_msg = "No current session available. Cannot press button."
        logger.error(error_msg)
        return error_msg
    try:
        _element = _current_session.FindById(element_id)
        if not _element:
            error_msg = f"No element found with ID: {element_id}"
            logger.error(error_msg)
            return error_msg
        _element.Press()
        logger.info(f"Pressed button with element ID: {element_id}")
        return f"Pressed button with element ID: {element_id}"
    except Exception as e:
        error_msg = f"Failed to press button with element ID '{element_id}': {str(e)}"
        logger.error(error_msg)
        return error_msg


@mcp.tool()
def set_radio_button(element_id: str, selected: bool) -> str:
    """Set a radio button's selected state by its element ID."""
    if not element_id:
        error_msg = "No element ID specified."
        logger.error(error_msg)
        return error_msg
    _current_session = sap_session()
    if not _current_session:
        error_msg = "No current session available. Cannot set radio button."
        logger.error(error_msg)
        return error_msg
    try:
        _element = _current_session.FindById(element_id)
        if not _element:
            error_msg = f"No element found with ID: {element_id}"
            logger.error(error_msg)
            return error_msg
        _element.Select()
        logger.info(f"Set radio button with element ID {element_id} to selected={selected}")
        return f"Set radio button with element ID {element_id} to selected={selected}"
    except Exception as e:
        error_msg = f"Failed to set radio button with element ID '{element_id}': {str(e)}"
        logger.error(error_msg)
        return error_msg


@mcp.tool()
def get_grid_data(element_id: str) -> dict:
    """
    Extract all data from an SAP GUI grid control.

    Args:
        element_id: The ID of the grid shell element (e.g., '/app/con[0]/ses[0]/wnd[0]/usr/cntlGRID1/shellcont/shell')

    Returns:
        Dictionary containing grid data with columns and rows
    """
    try:
        session = sap_session()
        if not session:
            return {"error": "No current session available."}
        grid = session.FindById(element_id)

        # Get grid dimensions
        row_count = grid.RowCount
        visible_row_count = grid.VisibleRowCount
        column_count = grid.ColumnCount

        # Get column information
        column_order = grid.ColumnOrder
        columns = [grid.GetColumnTitles(column_order.Item(col_idx)).Item(0) for col_idx in range(column_count - 1)]

        # Extract row data
        rows = []
        for row_idx in range(row_count):
            row_data = {}
            for col_idx in range(column_count - 1):
                cell_value = grid.GetCellValue(row_idx, column_order.Item(col_idx))
                row_data[column_order.Item(col_idx)] = {"Column": columns[col_idx], "Value": cell_value}
            rows.append({row_idx: row_data})

        return {
            "row_count": row_count,
            "visible_row_count": visible_row_count,
            "column_count": column_count,
            "columns": columns,
            "rows": rows,
        }

    except Exception as e:
        return {"error": str(e), "message": f"Failed to extract grid data from element: {element_id}"}


@mcp.tool()
def get_grid_cell_value(element_id: str, row: int, column: int) -> dict:
    """
    Get a specific cell value from an SAP GUI grid control.

    Args:
        element_id: The ID of the grid shell element
        row: Row index (0-based)
        column: Column index (0-based)

    Returns:
        Dictionary containing the cell value
    """
    try:
        session = sap_session()
        if not session:
            return {"error": "No current session available."}
        grid = session.FindById(element_id)

        cell_value = grid.GetCellValue(row, column)
        column_title = grid.GetColumnTitle(column)

        return {"row": row, "column": column, "column_title": column_title, "value": cell_value}

    except Exception as e:
        return {"error": str(e), "message": f"Failed to get cell value at row {row}, column {column}"}


@mcp.tool()
def select_grid_row(element_id: str, row: int) -> dict:
    """
    Select a specific row in an SAP GUI grid control.

    Args:
        element_id: The ID of the grid shell element
        row: Row index (0-based)

    Returns:
        Dictionary confirming the selection
    """
    try:
        session = sap_session()
        if not session:
            return {"error": "No current session available."}
        grid = session.FindById(element_id)

        # Set current cell position to select the row
        grid.CurrentCellRow = row
        grid.SelectedRows = str(row)

        return {"success": True, "selected_row": row, "message": f"Selected row {row}"}

    except Exception as e:
        return {"error": str(e), "message": f"Failed to select row {row}"}


@mcp.tool()
def get_selected_grid_rows(element_id: str) -> dict:
    """
    Get data from currently selected rows in an SAP GUI grid control.

    Args:
        element_id: The ID of the grid shell element

    Returns:
        Dictionary containing selected rows data
    """
    try:
        session = sap_session()
        if not session:
            return {"error": "No current session available."}
        grid = session.FindById(element_id)

        # Get selected rows
        selected_rows_str = grid.SelectedRows

        if not selected_rows_str:
            return {"selected_row_count": 0, "rows": []}

        # Parse selected rows (format can be "1,2,3" or "1-5")
        selected_indices = []
        for part in selected_rows_str.split(","):
            if "-" in part:
                start, end = map(int, part.split("-"))
                selected_indices.extend(range(start, end + 1))
            else:
                selected_indices.append(int(part))

        # Get column information
        column_count = grid.ColumnCount
        column_names = [grid.GetColumnTitle(i) for i in range(column_count)]

        # Extract data from selected rows
        rows = []
        for row_idx in selected_indices:
            row_data = {}
            for col_idx in range(column_count):
                cell_value = grid.GetCellValue(row_idx, col_idx)
                row_data[column_names[col_idx]] = cell_value
            rows.append(row_data)

        return {"selected_row_count": len(selected_indices), "selected_indices": selected_indices, "rows": rows}

    except Exception as e:
        return {"error": str(e), "message": "Failed to get selected rows"}


@mcp.tool()
def double_click_grid_cell(element_id: str, row: int, column: int) -> dict:
    """
    Double-click on a specific cell in an SAP GUI grid control.
    This typically opens the detail view or drills down into the record.

    Args:
        element_id: The ID of the grid shell element
        row: Row index (0-based)
        column: Column index (0-based)

    Returns:
        Dictionary confirming the action
    """
    try:
        session = sap_session()
        if not session:
            return {"error": "No current session available."}
        grid = session.FindById(element_id)

        # Set current cell and double-click
        grid.CurrentCellRow = row
        grid.CurrentCellColumn = column
        grid.DoubleClick(row, column)

        return {
            "success": True,
            "row": row,
            "column": column,
            "message": f"Double-clicked cell at row {row}, column {column}",
        }

    except Exception as e:
        return {"error": str(e), "message": f"Failed to double-click cell at row {row}, column {column}"}


@mcp.tool()
def set_checkbox(element_id: str, state: bool) -> str:
    """Set the state of a checkbox element by its ID."""
    if not element_id:
        error_msg = "No element ID specified."
        logger.error(error_msg)
        return error_msg
    _current_session = sap_session()
    if not _current_session:
        error_msg = "No current session available. Cannot set checkbox."
        logger.error(error_msg)
        return error_msg
    try:
        _element = _current_session.FindById(element_id)
        if not _element:
            error_msg = f"No element found with ID: {element_id}"
            logger.error(error_msg)
            return error_msg
        _element.Selected = state
        logger.info(f"Set checkbox with element ID {element_id} to state={state}")
        return f"Set checkbox with element ID {element_id} to state={state}"
    except Exception as e:
        error_msg = f"Failed to set checkbox with element ID '{element_id}': {str(e)}"
        logger.error(error_msg)
        return error_msg


@mcp.tool()
def get_vertical_scrollbar_position(element_id: str) -> dict:
    """
    Get the current position of the vertical scrollbar in an SAP GUI grid control.

    Args:
        element_id: The ID of the grid shell element

    Returns:
        Dictionary containing the vertical scrollbar position
    """
    if not element_id:
        return {"error": "No element ID specified."}

    session = sap_session()
    if not session:
        return {"error": "No current session available."}

    try:
        grid = session.FindById(element_id)
        if not grid:
            return {"error": f"No grid found with ID: {element_id}"}

        scrollbar_position = grid.VerticalScrollbar.Position
        return {"success": True, "scrollbar_position": scrollbar_position}

    except Exception as e:
        return {"error": str(e), "message": "Failed to get vertical scrollbar position"}


@mcp.tool()
def set_vertical_scrollbar_position(element_id: str, position: int) -> dict:
    """
    Set the position of the vertical scrollbar in an SAP GUI grid control.

    Args:
        element_id: The ID of the grid shell element
        position: The desired scrollbar position

    Returns:
        Dictionary indicating success or failure
    """
    if not element_id:
        return {"error": "No element ID specified."}

    session = sap_session()
    if not session:
        return {"error": "No current session available."}

    try:
        grid = session.FindById(element_id)
        if not grid:
            return {"error": f"No grid found with ID: {element_id}"}

        grid.VerticalScrollbar.Position = position
        return {"success": True}

    except Exception as e:
        return {"error": str(e), "message": "Failed to set vertical scrollbar position"}


@mcp.tool()
def get_horizontal_scrollbar_position(element_id: str) -> dict:
    """
    Get the current position of the horizontal scrollbar in an SAP GUI grid control.

    Args:
        element_id: The ID of the grid shell element

    Returns:
        Dictionary containing the horizontal scrollbar position
    """
    if not element_id:
        return {"error": "No element ID specified."}

    session = sap_session()
    if not session:
        return {"error": "No current session available."}

    try:
        grid = session.FindById(element_id)
        if not grid:
            return {"error": f"No grid found with ID: {element_id}"}

        scrollbar_position = grid.HorizontalScrollbar.Position
        return {"success": True, "scrollbar_position": scrollbar_position}

    except Exception as e:
        return {"error": str(e), "message": "Failed to get horizontal scrollbar position"}


@mcp.tool()
def set_horizontal_scrollbar_position(element_id: str, position: int) -> dict:
    """
    Set the position of the horizontal scrollbar in an SAP GUI grid control.

    Args:
        element_id: The ID of the grid shell element
        position: The desired scrollbar position

    Returns:
        Dictionary indicating success or failure
    """
    if not element_id:
        return {"error": "No element ID specified."}

    session = sap_session()
    if not session:
        return {"error": "No current session available."}

    try:
        grid = session.FindById(element_id)
        if not grid:
            return {"error": f"No grid found with ID: {element_id}"}

        grid.HorizontalScrollbar.Position = position
        return {"success": True}

    except Exception as e:
        return {"error": str(e), "message": "Failed to set horizontal scrollbar position"}


@mcp.tool()
def maximize_window() -> str:
    """Maximize the current SAP GUI window."""
    _current_session = sap_session()
    if not _current_session:
        error_msg = "No current session available. Cannot maximize window."
        logger.error(error_msg)
        return error_msg
    try:
        _current_window = _current_session.ActiveWindow
        if not _current_window:
            error_msg = "No active window found in the current session."
            logger.error(error_msg)
            return error_msg
        _current_window.Maximize()
        logger.info("Maximized the current SAP GUI window.")
        return "Maximized the current SAP GUI window."
    except Exception as e:
        error_msg = f"Failed to maximize window: {str(e)}"
        logger.error(error_msg)
        return error_msg


@mcp.tool()
def set_focus(element_id: str) -> str:
    """Set focus to a GUI element by its ID."""
    if not element_id:
        error_msg = "No element ID specified."
        logger.error(error_msg)
        return error_msg
    _current_session = sap_session()
    if not _current_session:
        error_msg = "No current session available. Cannot set focus."
        logger.error(error_msg)
        return error_msg
    try:
        _element = _current_session.FindById(element_id)
        if not _element:
            error_msg = f"No element found with ID: {element_id}"
            logger.error(error_msg)
            return error_msg
        _element.SetFocus()
        logger.info(f"Set focus to element with ID: {element_id}")
        return f"Set focus to element with ID: {element_id}"
    except Exception as e:
        error_msg = f"Failed to set focus for element ID '{element_id}': {str(e)}"
        logger.error(error_msg)
        return error_msg


@mcp.tool()
def set_combobox(element_id: str, key: str) -> str:
    """Set the value of a combo box element by its ID."""
    if not element_id:
        error_msg = "No element ID specified."
        logger.error(error_msg)
        return error_msg
    _current_session = sap_session()
    if not _current_session:
        error_msg = "No current session available. Cannot set combo box."
        logger.error(error_msg)
        return error_msg
    try:
        _element = _current_session.FindById(element_id)
        if not _element:
            error_msg = f"No element found with ID: {element_id}"
            logger.error(error_msg)
            return error_msg
        _element.Key = key
        logger.info(f"Set combo box with element ID {element_id} to key='{key}'")
        return f"Set combo box with element ID {element_id} to key='{key}'"
    except Exception as e:
        error_msg = f"Failed to set combo box with element ID '{element_id}': {str(e)}"
        logger.error(error_msg)
        return error_msg


if __name__ == "__main__":
    mcp.run(transport="stdio")<|MERGE_RESOLUTION|>--- conflicted
+++ resolved
@@ -70,15 +70,8 @@
 
         # Wait for connection to be established
         start_time = time.time()
-<<<<<<< HEAD
         while not connection.Sessions and (time.time() - start_time) < max_wait_time:
             time.sleep(POLLING_INTERVAL)
-=======
-        # Poll every 0.5 seconds for a session to be established.
-        # 0.5s interval chosen to balance responsiveness and resource usage for SAP GUI connection.
-        while (len(connection.Sessions) == 0) and (time.time() - start_time) < max_wait_time:
-            time.sleep(0.5)
->>>>>>> 78ee0be5
 
         if not connection.Sessions:
             logger.error("Connection established but no session created.")
