--- conflicted
+++ resolved
@@ -26,12 +26,8 @@
     password: str,
     language: str = "EN",
     max_wait_time: int = 30,
-<<<<<<< HEAD
     login_window_wait_time: float = 1.0,
     login_complete_wait_time: float = 2.0,
-=======
-    login_wait_time: int = 10,
->>>>>>> 108e695b
 ) -> Optional[win32com.client.CDispatch]:
     """
     Create a new SAP session by logging in with credentials.
@@ -43,12 +39,8 @@
         password: SAP password
         language: SAP language code (default: "EN")
         max_wait_time: Maximum time to wait for connection in seconds (default: 30)
-<<<<<<< HEAD
         login_window_wait_time: Time to wait for login window to appear in seconds (default: 1.0)
         login_complete_wait_time: Time to wait for login to complete in seconds (default: 2.0)
-=======
-        login_wait_time: Maximum time to wait for login window and completion in seconds (default: 10)
->>>>>>> 108e695b
 
     Returns:
         SAP session object if successful, None otherwise
@@ -91,25 +83,8 @@
 
         # Fill in login credentials
         try:
-<<<<<<< HEAD
             # Wait for login window to appear
             time.sleep(login_window_wait_time)
-=======
-            # Wait for login window to appear using polling approach
-            login_start_time = time.time()
-            login_window_ready = False
-            while (time.time() - login_start_time) < login_wait_time:
-                try:
-                    session.FindById("wnd[0]/usr/txtRSYST-MANDT")
-                    login_window_ready = True
-                    break
-                except Exception:
-                    time.sleep(POLLING_INTERVAL)
-
-            if not login_window_ready:
-                logger.error("Login window did not appear within timeout period.")
-                return None
->>>>>>> 108e695b
 
             # Find and fill login fields
             # Standard SAP login screen field IDs
@@ -121,7 +96,6 @@
             # Press Enter to login
             session.FindById("wnd[0]").SendVKey(0)  # VKey 0 = Enter
 
-<<<<<<< HEAD
             # Wait for login to complete
             time.sleep(login_complete_wait_time)
 
@@ -135,23 +109,6 @@
                 # Password field not found = we've moved past login screen = success
                 logger.info(f"Successfully logged in to {system} as {user}")
                 return session
-=======
-            # Wait for login to complete using polling approach
-            login_complete_start = time.time()
-            while (time.time() - login_complete_start) < login_wait_time:
-                try:
-                    # If we can still find the password field, login not complete yet
-                    session.FindById("wnd[0]/usr/pwdRSYST-BCODE")
-                    time.sleep(POLLING_INTERVAL)
-                except Exception:
-                    # Password field not found = we've moved past login screen = success
-                    logger.info(f"Successfully logged in to {system} as {user}")
-                    return session
-
-            # If we exit the loop, we're still on login screen after timeout
-            logger.error("Login failed - still on login screen after timeout. Check credentials.")
-            return None
->>>>>>> 108e695b
 
         except Exception as login_error:
             logger.error(f"Error during login process: {str(login_error)}")
